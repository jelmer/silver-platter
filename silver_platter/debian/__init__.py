#
# This program is free software; you can redistribute it and/or modify
# it under the terms of the GNU General Public License as published by
# the Free Software Foundation; either version 2 of the License, or
# (at your option) any later version.
#
# This program is distributed in the hope that it will be useful,
# but WITHOUT ANY WARRANTY; without even the implied warranty of
# MERCHANTABILITY or FITNESS FOR A PARTICULAR PURPOSE.  See the
# GNU General Public License for more details.
#
# You should have received a copy of the GNU General Public License
# along with this program; if not, write to the Free Software
# Foundation, Inc., 51 Franklin Street, Fifth Floor, Boston, MA 02110-1301 USA

import logging
import os
from datetime import datetime
from typing import Dict, List, Optional, Tuple

import breezy.plugins.debian  # For apt: URL support  # noqa: F401
from breezy import urlutils
from breezy.branch import Branch
from breezy.git.repository import GitRepository
from breezy.mutabletree import MutableTree
from breezy.plugins.debian.builder import BuildFailedError
from breezy.plugins.debian.changelog import debcommit
from breezy.plugins.debian.cmds import cmd_builddeb
<<<<<<< HEAD
from breezy.plugins.debian.directory import (source_package_vcs,
                                             vcs_field_to_bzr_url_converters)
=======
from breezy.plugins.debian.directory import (
    source_package_vcs,
    vcs_field_to_bzr_url_converters,
)
>>>>>>> 9614c8ef
from breezy.plugins.debian.upstream import MissingUpstreamTarball
from breezy.tree import Tree
from breezy.urlutils import InvalidURL
from breezy.workingtree import WorkingTree
from debian.changelog import Version, get_maintainer
from debian.deb822 import Deb822
from debmutate.changelog import Changelog
from debmutate.changelog import changelog_add_entry as _changelog_add_entry
from debmutate.vcs import split_vcs_url

from .. import workspace as _mod_workspace
from ..probers import select_probers
from ..utils import open_branch

__all__ = [
    "add_changelog_entry",
    "guess_update_changelog",
    "source_package_vcs",
    "build",
    "BuildFailedError",
    "MissingUpstreamTarball",
    "vcs_field_to_bzr_url_converters",
]


DEFAULT_URGENCY = "medium"
DEFAULT_BUILDER = "sbuild --no-clean-source"


class NoSuchPackage(Exception):
    """No such package."""


class NoVcsInformation(Exception):
    """Package does not have any Vcs headers."""


try:
    from lintian_brush.detect_gbp_dch import guess_update_changelog
except ModuleNotFoundError:

    class ChangelogBehaviour:

<<<<<<< HEAD
        def __init__(self, update_changelog, explanation):
            self.update_changelog = update_changelog
            self.explanation = explanation

        def __str__(self):
            return self.explanation

        def __repr__(self):
=======
        def __init__(self, update_changelog, explanation) -> None:
            self.update_changelog = update_changelog
            self.explanation = explanation

        def __str__(self) -> str:
            return self.explanation

        def __repr__(self) -> str:
>>>>>>> 9614c8ef
            return "{}(update_changelog={!r}, explanation={!r})".format(
                type(self).__name__, self.update_changelog,
                self.explanation)

    def guess_update_changelog(
        tree: WorkingTree, debian_path: str, cl: Optional[Changelog] = None
    ) -> Optional[ChangelogBehaviour]:
        logging.warning(
            'Install lintian-brush to detect automatically whether '
            'the changelog should be updated.')
        return ChangelogBehaviour(
            'update_changelog',
            'defaulting to updating changelog since '
            'lintian-brush is not installed')


def add_changelog_entry(
    tree: MutableTree,
    path: str,
    summary: List[str],
    maintainer: Optional[Tuple[str, str]] = None,
    timestamp: Optional[datetime] = None,
    urgency: str = DEFAULT_URGENCY,
) -> None:
    """Add a changelog entry.

    Args:
      tree: Tree to edit
      path: Path to the changelog file
      summary: Entry to add
      maintainer: Maintainer details; tuple of fullname and email
      suppress_warnings: Whether to suppress any warnings from 'dch'
    """
    # TODO(jelmer): This logic should ideally be in python-debian.
    with tree.get_file(path) as f:
        cl = Changelog()
        cl.parse_changelog(
            f, max_blocks=None, allow_empty_author=True, strict=False)
        _changelog_add_entry(
            cl,
            summary=summary,
            maintainer=maintainer,
            timestamp=timestamp,
            urgency=urgency,
        )
    # Workaround until
    # https://salsa.debian.org/python-debian-team/python-debian/-/merge_requests/22
    # lands.
    pieces = []
    for line in cl.initial_blank_lines:
        pieces.append(line.encode(cl._encoding) + b"\n")
    for block in cl._blocks:
        try:
            serialized = block._format(allow_missing_author=True).encode(
                block._encoding
            )
        except TypeError:  # older python-debian
            serialized = bytes(block)
        pieces.append(serialized)
    tree.put_file_bytes_non_atomic(path, b"".join(pieces))


def build(
    tree: WorkingTree,
    subpath: str = "",
    builder: Optional[str] = None,
    result_dir: Optional[str] = None,
) -> None:
    """Build a debian package in a directory.

    Args:
      tree: Working tree
      subpath: Subpath to build in
      builder: Builder command (e.g. 'sbuild', 'debuild')
      result_dir: Directory to copy results to
    """
    if builder is None:
        builder = DEFAULT_BUILDER
    # TODO(jelmer): Refactor brz-debian so it's not necessary
    # to call out to cmd_builddeb, but to lower-level
    # functions instead.
    cmd_builddeb().run(
        [tree.abspath(subpath)], builder=builder, result_dir=result_dir)


def apt_get_source_package(apt_repo, name: str) -> Deb822:
    """Get source package metadata.

    Args:
      name: Name of the source package
    Returns:
      A `Deb822` object
    """
    by_version: Dict[Version, Deb822] = {}

    for source in apt_repo.iter_source_by_name(name):
        by_version[source['Version']] = source

    if len(by_version) == 0:
        raise NoSuchPackage(name)

    # Try the latest version
    version = sorted(by_version, key=Version)[-1]

    return by_version[version]


def convert_debian_vcs_url(vcs_type: str, vcs_url: str) -> str:
    converters = dict(vcs_field_to_bzr_url_converters)
    try:
        return converters[vcs_type](vcs_url)
    except KeyError:
        raise ValueError("unknown vcs %s" % vcs_type)
    except InvalidURL as e:
        raise ValueError("invalid URL: %s" % e)


def open_packaging_branch(
        location, possible_transports=None, vcs_type=None, apt_repo=None):
    """Open a packaging branch from a location string.

    location can either be a package name or a full URL
    """
    if apt_repo is None:
        from breezy.plugins.debian.apt_repo import LocalApt
        apt_repo = LocalApt()
    if "/" not in location and ":" not in location:
        with apt_repo:
            pkg_source = apt_get_source_package(apt_repo, location)
        try:
            (vcs_type, vcs_url) = source_package_vcs(pkg_source)
        except KeyError:
            raise NoVcsInformation(location)
        (url, branch_name, subpath) = split_vcs_url(vcs_url)
    else:
        url, params = urlutils.split_segment_parameters(location)
        try:
            branch_name = urlutils.unquote(params["branch"])
        except KeyError:
            branch_name = None
        subpath = ""
    probers = select_probers(vcs_type)
    branch = open_branch(
        url, possible_transports=possible_transports, probers=probers,
        name=branch_name
    )
    return branch, subpath or ""


def pick_additional_colocated_branches(
        main_branch: Branch) -> Dict[str, str]:
    ret = {
        "pristine-tar": "pristine-tar",
        "pristine-lfs": "pristine-lfs",
        "upstream": "upstream",
        "patch-queue/" + main_branch.name: "patch-queue",  # type: ignore
    }
    if main_branch.name.startswith("debian/"):  # type: ignore
        parts = main_branch.name.split("/")  # type: ignore
        parts[0] = "upstream"
        ret["/".join(parts)] = "upstream"
    existing_branch_names = main_branch.controldir.branch_names()
    return {k: v for (k, v) in ret.items() if k in existing_branch_names}


class Workspace(_mod_workspace.Workspace):
    def __init__(self, main_branch: Branch, *args, **kwargs) -> None:
        if isinstance(main_branch.repository, GitRepository):
            if "additional_colocated_branches" not in kwargs:
                kwargs["additional_colocated_branches"] = {}
            kwargs["additional_colocated_branches"].update(
                pick_additional_colocated_branches(main_branch))
        super().__init__(main_branch, *args, **kwargs)

    @classmethod
    def from_apt_package(cls, package, dir=None):
        main_branch = open_packaging_branch(package)
        return cls(main_branch=main_branch, dir=dir)

    def build(
        self,
        builder: Optional[str] = None,
        result_dir: Optional[str] = None,
        subpath: str = "",
    ) -> None:
        return build(
            tree=self.local_tree,
            subpath=subpath,
            builder=builder,
            result_dir=result_dir,
        )

    def commit(self, message=None, subpath="", paths=None, committer=None,
               reporter=None):
        return debcommit(
            self.local_tree, committer=committer, subpath=subpath,
            paths=paths, reporter=reporter, message=message)


def is_debcargo_package(tree: Tree, subpath: str) -> bool:
    control_path = os.path.join(subpath, "debian", "debcargo.toml")
    return tree.has_filename(control_path)


def control_files_in_root(tree: Tree, subpath: str) -> bool:
    debian_path = os.path.join(subpath, "debian")
    if tree.has_filename(debian_path):
        return False
    control_path = os.path.join(subpath, "control")
    if tree.has_filename(control_path):
        return True
    return tree.has_filename(control_path + ".in")


def _get_maintainer_from_env(env):
    old_env = dict(os.environ.items())
    try:
        os.environ.update(env)
        return get_maintainer()
    finally:
        os.environ.clear()
        os.environ.update(old_env)<|MERGE_RESOLUTION|>--- conflicted
+++ resolved
@@ -26,15 +26,10 @@
 from breezy.plugins.debian.builder import BuildFailedError
 from breezy.plugins.debian.changelog import debcommit
 from breezy.plugins.debian.cmds import cmd_builddeb
-<<<<<<< HEAD
-from breezy.plugins.debian.directory import (source_package_vcs,
-                                             vcs_field_to_bzr_url_converters)
-=======
 from breezy.plugins.debian.directory import (
     source_package_vcs,
     vcs_field_to_bzr_url_converters,
 )
->>>>>>> 9614c8ef
 from breezy.plugins.debian.upstream import MissingUpstreamTarball
 from breezy.tree import Tree
 from breezy.urlutils import InvalidURL
@@ -78,16 +73,6 @@
 
     class ChangelogBehaviour:
 
-<<<<<<< HEAD
-        def __init__(self, update_changelog, explanation):
-            self.update_changelog = update_changelog
-            self.explanation = explanation
-
-        def __str__(self):
-            return self.explanation
-
-        def __repr__(self):
-=======
         def __init__(self, update_changelog, explanation) -> None:
             self.update_changelog = update_changelog
             self.explanation = explanation
@@ -96,7 +81,6 @@
             return self.explanation
 
         def __repr__(self) -> str:
->>>>>>> 9614c8ef
             return "{}(update_changelog={!r}, explanation={!r})".format(
                 type(self).__name__, self.update_changelog,
                 self.explanation)
