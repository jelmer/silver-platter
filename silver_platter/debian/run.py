#!/usr/bin/python3
# Copyright (C) 2018 Jelmer Vernooij <jelmer@jelmer.uk>
#
# This program is free software; you can redistribute it and/or modify
# it under the terms of the GNU General Public License as published by
# the Free Software Foundation; either version 2 of the License, or
# (at your option) any later version.
#
# This program is distributed in the hope that it will be useful,
# but WITHOUT ANY WARRANTY; without even the implied warranty of
# MERCHANTABILITY or FITNESS FOR A PARTICULAR PURPOSE.  See the
# GNU General Public License for more details.
#
# You should have received a copy of the GNU General Public License
# along with this program; if not, write to the Free Software
# Foundation, Inc., 51 Franklin Street, Fifth Floor, Boston, MA 02110-1301 USA

"""Support for updating with a script."""

import argparse
import logging
import os
import sys
from typing import List, Optional

from breezy import osutils
from breezy.urlutils import InvalidURL

import silver_platter  # noqa: F401

from ..candidates import Candidate, CandidateList
<<<<<<< HEAD
from ..proposal import (ForgeLoginRequired, MergeProposal, UnsupportedForge,
                        enable_tag_pushing, find_existing_proposed, get_forge)
from ..publish import SUPPORTED_MODES, InsufficientChangesForNewProposal
from ..utils import (BranchMissing, BranchUnavailable, BranchUnsupported,
                     full_branch_url, open_branch)
from . import (DEFAULT_BUILDER, BuildFailedError, MissingUpstreamTarball,
               Workspace, build)
from .apply import (MissingChangelog, ScriptFailed, ScriptMadeNoChanges,
                    ScriptNotFound, install_built_package, script_runner)
=======
from ..proposal import (
    ForgeLoginRequired,
    MergeProposal,
    UnsupportedForge,
    enable_tag_pushing,
    find_existing_proposed,
    get_forge,
)
from ..publish import SUPPORTED_MODES, InsufficientChangesForNewProposal
from ..utils import (
    BranchMissing,
    BranchUnavailable,
    BranchUnsupported,
    full_branch_url,
    open_branch,
)
from . import (
    DEFAULT_BUILDER,
    BuildFailedError,
    MissingUpstreamTarball,
    Workspace,
    build,
)
from .apply import (
    MissingChangelog,
    ScriptFailed,
    ScriptMadeNoChanges,
    ScriptNotFound,
    install_built_package,
    script_runner,
)
>>>>>>> 9614c8ef


def derived_branch_name(script: str) -> str:
    return os.path.splitext(osutils.basename(script.split(" ")[0]))[0]


def apply_and_publish(  # noqa: C901
        url: str, name: str, command: str, mode: str,
        subpath: str = '',
<<<<<<< HEAD
        commit_pending: Optional[bool] = None, dry_run: bool = False,
=======
        commit_pending: Optional[bool] = None,
>>>>>>> 9614c8ef
        labels: Optional[List[str]] = None, diff: bool = False,
        verify_command: Optional[str] = None,
        derived_owner: Optional[str] = None,
        refresh: bool = False, allow_create_proposal=None,
        get_commit_message=None, get_title=None, get_description=None,
        build_verify=False, builder=DEFAULT_BUILDER, install=False,
        build_target_dir=None, update_changelog: Optional[bool] = None,
        preserve_repositories: bool = False):
    try:
        main_branch = open_branch(url)
    except (BranchUnavailable, BranchMissing, BranchUnsupported) as e:
        logging.fatal("%s: %s", url, e)
        return 1
    except InvalidURL as e:
        logging.fatal('%s: %s', url, e)
        return 1

    overwrite = False

    try:
        forge = get_forge(main_branch)
    except UnsupportedForge as e:
        if mode != "push":
            raise
        # We can't figure out what branch to resume from when there's no forge
        # that can tell us.
        resume_branch = None
        existing_proposals: Optional[List[MergeProposal]] = []
        logging.warn(
            "Unsupported forge (%s), will attempt to push to %s",
            e,
            full_branch_url(main_branch),
        )
    except ForgeLoginRequired as e:
        logging.error(
            '%s: Forge login required: %s', full_branch_url(main_branch), e)
        return 1
    else:
        (resume_branch, resume_overwrite,
         existing_proposals) = find_existing_proposed(
             main_branch, forge, name, owner=derived_owner)
        if resume_overwrite is not None:
            overwrite = resume_overwrite
    if refresh:
        resume_branch = None

    if existing_proposals and len(existing_proposals) > 1:
        logging.warning(
            'Multiple open merge proposals for branch at %s: %r',
            resume_branch.user_url,  # type: ignore
            [mp.url for mp in existing_proposals])
        existing_proposal = existing_proposals[0]
        logging.info('Updating just %s', existing_proposal.url)
    else:
        existing_proposal = None

    with Workspace(main_branch, resume_branch=resume_branch) as ws:
        try:
            result = script_runner(
                ws.local_tree, command, commit_pending,
                update_changelog=update_changelog)
        except MissingChangelog as e:
            logging.error("No debian changelog (%s) present", e.args[0])
            return 1
        except ScriptMadeNoChanges:
            logging.error("Script did not make any changes.")
            return 1
        except ScriptFailed:
            logging.error("Script failed to run.")
            return 1
        except ScriptNotFound:
            logging.error("Script could not be found.")
            return 1

        if build_verify or install:
            try:
                build(ws.local_tree, subpath, builder=builder,
                      result_dir=build_target_dir)
            except BuildFailedError:
                logging.info("%s: build failed", result.source)
                return False
            except MissingUpstreamTarball:
                logging.info(
                    "%s: unable to find upstream source", result.source)
                return False

        if install:
            install_built_package(ws.local_tree, subpath, build_target_dir)

        enable_tag_pushing(ws.local_tree.branch)

        try:
            publish_result = ws.publish_changes(
                mode,
                name,
                get_proposal_description=(
                    lambda df, ep: get_description(result, df, ep)),
                get_proposal_commit_message=(
                    lambda ep: get_commit_message(result, ep)),
                get_proposal_title=(
                    lambda ep: get_title(result, ep)),
                allow_create_proposal=(
                    lambda: allow_create_proposal(result)),
<<<<<<< HEAD
                dry_run=dry_run,
=======
>>>>>>> 9614c8ef
                forge=forge,
                labels=labels,
                overwrite_existing=overwrite,
                derived_owner=derived_owner,
                existing_proposal=(
                    existing_proposals[0] if existing_proposals else None),
            )
        except UnsupportedForge as e:
            logging.error(
                "No known supported forge for %s. Run 'svp login'?",
                full_branch_url(e.branch),
            )
            return 1
        except InsufficientChangesForNewProposal:
            logging.info('Insufficient changes for a new merge proposal')
            return 0
        except ForgeLoginRequired as e:
            logging.error(
                "Credentials for hosting site at %r missing. "
                "Run 'svp login'?",
                e.forge.base_url,
            )
            return 1

        if publish_result.proposal:
            if publish_result.is_new:
                logging.info("Merge proposal created.")
            else:
                logging.info("Merge proposal updated.")
            if publish_result.proposal.url:
                logging.info("URL: %s", publish_result.proposal.url)
            logging.info(
                "Description: %s", publish_result.proposal.get_description())

        if diff:
            ws.show_diff(sys.stdout.buffer)

        if preserve_repositories:
            ws.defer_destroy()
            logging.info(
                'Workspace preserved in %s', ws.local_tree.abspath(ws.subpath))


def main(argv: List[str]) -> Optional[int]:  # noqa: C901
    parser = argparse.ArgumentParser()
    parser.add_argument("url", help="URL of branch to work on.", type=str)
    parser.add_argument(
        "--command", help="Path to script to run.", type=str)
    parser.add_argument(
        "--derived-owner", type=str, default=None,
        help="Owner for derived branches."
    )
    parser.add_argument(
        "--refresh",
        action="store_true",
        help="Refresh changes if branch already exists",
    )
    parser.add_argument(
        "--label", type=str, help="Label to attach",
        action="append", default=[]
    )
    parser.add_argument(
        "--preserve-repositories", action="store_true",
        help="Preserve temporary repositories.")

    parser.add_argument(
        "--name", type=str, help="Proposed branch name", default=None)
    parser.add_argument(
        "--diff", action="store_true", help="Show diff of generated changes."
    )
    parser.add_argument(
        "--mode",
        help="Mode for pushing",
        choices=SUPPORTED_MODES,
        default="propose",
        type=str,
    )
    parser.add_argument(
        "--commit-pending",
        help="Commit pending changes after script.",
        choices=["yes", "no", "auto"],
        default=None,
        type=str,
    )
    parser.add_argument(
<<<<<<< HEAD
        "--dry-run",
        help="Create branches but don't push or propose anything.",
        action="store_true",
        default=False,
    )
    parser.add_argument(
=======
>>>>>>> 9614c8ef
        "--build-verify",
        help="Build package to verify it.",
        dest="build_verify",
        action="store_true",
    )
    parser.add_argument(
        "--builder",
        default=DEFAULT_BUILDER,
        type=str,
        help="Build command to use when verifying build.",
    )
    parser.add_argument(
        "--build-target-dir",
        type=str,
        help=(
            "Store built Debian files in specified directory "
            "(with --build-verify)"
        ),
    )
    parser.add_argument(
        "--install", "-i",
        action="store_true",
        help="Install built package (implies --build-verify)")

    parser.add_argument(
        "--recipe", type=str, help="Recipe to use.")
    parser.add_argument(
        "--candidates", type=str, help="File with candidate list.")
    parser.add_argument(
        "--no-update-changelog",
        action="store_false",
        default=None,
        dest="update_changelog",
        help="do not update the changelog",
    )
    parser.add_argument(
        "--update-changelog",
        action="store_true",
        dest="update_changelog",
        help="force updating of the changelog",
        default=None,
    )

    args = parser.parse_args(argv)
<<<<<<< HEAD

    if args.recipe:
        from ..recipe import Recipe
        recipe = Recipe.from_path(args.recipe)
    else:
        recipe = None

=======

    if args.recipe:
        from ..recipe import Recipe
        recipe = Recipe.from_path(args.recipe)
    else:
        recipe = None

>>>>>>> 9614c8ef
    candidates = []

    if args.url:
        candidates = [Candidate(url=args.url)]

    if args.candidates:
        candidatelist = CandidateList.from_path(args.candidates)
        candidates.extend(candidatelist)

    if args.commit_pending:
        commit_pending = {
            "auto": None, "yes": True, "no": False}[args.commit_pending]
    elif recipe:
        commit_pending = recipe.commit_pending
    else:
        commit_pending = None

    if args.command:
        command = args.command
    elif recipe and recipe.command:
        command = recipe.command
    else:
        parser.error('No command specified.')

    if args.name is not None:
        name = args.name
    elif recipe and recipe.name:
        name = recipe.name
    else:
        name = derived_branch_name(command)

    refresh = args.refresh

    if recipe and not recipe.resume:
        refresh = True

    def allow_create_proposal(result):
        if result.value is None:
            return True
        if recipe.propose_threshold is not None:
            return result.value >= recipe.propose_threshold
        return True

    def get_commit_message(result, existing_proposal):
        if recipe:
            return recipe.render_merge_request_commit_message(result.context)
        if existing_proposal is not None:
            return existing_proposal.get_commit_message()
        return None

    def get_title(result, existing_proposal):
        if recipe:
            return recipe.render_merge_request_title(result.context)
        if existing_proposal is not None:
            return existing_proposal.get_title()
        return None

    def get_description(result, description_format, existing_proposal):
        if recipe:
            description = recipe.render_merge_request_description(
                description_format, result.context)
            if description:
                return description
        if result.description is not None:
            return result.description
        if existing_proposal is not None:
            return existing_proposal.get_description()
        raise ValueError("No description available")

    retcode = 0

    for candidate in candidates:
        if apply_and_publish(
                candidate.url, name=name, command=command, mode=args.mode,
                subpath=candidate.subpath,
<<<<<<< HEAD
                commit_pending=commit_pending, dry_run=args.dry_run,
=======
                commit_pending=commit_pending,
>>>>>>> 9614c8ef
                labels=args.label, diff=args.diff,
                derived_owner=args.derived_owner, refresh=refresh,
                allow_create_proposal=allow_create_proposal,
                get_commit_message=get_commit_message,
                get_title=get_title,
                get_description=get_description,
                build_verify=args.build_verify, builder=args.builder,
                install=args.install, build_target_dir=args.build_target_dir,
                update_changelog=args.update_changelog,
                preserve_repositories=args.preserve_repositories):
            retcode = 1

    return retcode


if __name__ == "__main__":
    sys.exit(main(sys.argv))<|MERGE_RESOLUTION|>--- conflicted
+++ resolved
@@ -29,17 +29,6 @@
 import silver_platter  # noqa: F401
 
 from ..candidates import Candidate, CandidateList
-<<<<<<< HEAD
-from ..proposal import (ForgeLoginRequired, MergeProposal, UnsupportedForge,
-                        enable_tag_pushing, find_existing_proposed, get_forge)
-from ..publish import SUPPORTED_MODES, InsufficientChangesForNewProposal
-from ..utils import (BranchMissing, BranchUnavailable, BranchUnsupported,
-                     full_branch_url, open_branch)
-from . import (DEFAULT_BUILDER, BuildFailedError, MissingUpstreamTarball,
-               Workspace, build)
-from .apply import (MissingChangelog, ScriptFailed, ScriptMadeNoChanges,
-                    ScriptNotFound, install_built_package, script_runner)
-=======
 from ..proposal import (
     ForgeLoginRequired,
     MergeProposal,
@@ -71,7 +60,6 @@
     install_built_package,
     script_runner,
 )
->>>>>>> 9614c8ef
 
 
 def derived_branch_name(script: str) -> str:
@@ -81,11 +69,7 @@
 def apply_and_publish(  # noqa: C901
         url: str, name: str, command: str, mode: str,
         subpath: str = '',
-<<<<<<< HEAD
-        commit_pending: Optional[bool] = None, dry_run: bool = False,
-=======
         commit_pending: Optional[bool] = None,
->>>>>>> 9614c8ef
         labels: Optional[List[str]] = None, diff: bool = False,
         verify_command: Optional[str] = None,
         derived_owner: Optional[str] = None,
@@ -189,10 +173,6 @@
                     lambda ep: get_title(result, ep)),
                 allow_create_proposal=(
                     lambda: allow_create_proposal(result)),
-<<<<<<< HEAD
-                dry_run=dry_run,
-=======
->>>>>>> 9614c8ef
                 forge=forge,
                 labels=labels,
                 overwrite_existing=overwrite,
@@ -278,15 +258,6 @@
         type=str,
     )
     parser.add_argument(
-<<<<<<< HEAD
-        "--dry-run",
-        help="Create branches but don't push or propose anything.",
-        action="store_true",
-        default=False,
-    )
-    parser.add_argument(
-=======
->>>>>>> 9614c8ef
         "--build-verify",
         help="Build package to verify it.",
         dest="build_verify",
@@ -331,7 +302,6 @@
     )
 
     args = parser.parse_args(argv)
-<<<<<<< HEAD
 
     if args.recipe:
         from ..recipe import Recipe
@@ -339,15 +309,6 @@
     else:
         recipe = None
 
-=======
-
-    if args.recipe:
-        from ..recipe import Recipe
-        recipe = Recipe.from_path(args.recipe)
-    else:
-        recipe = None
-
->>>>>>> 9614c8ef
     candidates = []
 
     if args.url:
@@ -423,11 +384,7 @@
         if apply_and_publish(
                 candidate.url, name=name, command=command, mode=args.mode,
                 subpath=candidate.subpath,
-<<<<<<< HEAD
-                commit_pending=commit_pending, dry_run=args.dry_run,
-=======
                 commit_pending=commit_pending,
->>>>>>> 9614c8ef
                 labels=args.label, diff=args.diff,
                 derived_owner=args.derived_owner, refresh=refresh,
                 allow_create_proposal=allow_create_proposal,
