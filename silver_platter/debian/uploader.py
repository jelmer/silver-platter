--- conflicted
+++ resolved
@@ -28,11 +28,7 @@
 from email.utils import parseaddr
 from typing import Callable, List, Optional, Tuple
 
-<<<<<<< HEAD
-from breezy import gpg
-=======
 from breezy import gpg  # type: ignore
->>>>>>> 9614c8ef
 from breezy.commit import NullCommitReporter, PointlessCommit
 from breezy.config import NoEmailInUsername, extract_email_address
 from breezy.errors import NoSuchTag, PermissionDenied
@@ -42,12 +38,6 @@
 from breezy.plugins.debian.import_dsc import DistributionBranch
 from breezy.plugins.debian.release import release
 from breezy.plugins.debian.upstream import MissingUpstreamTarball
-<<<<<<< HEAD
-from breezy.plugins.debian.util import (MissingChangelogError,
-                                        NoPreviousUpload,
-                                        changelog_find_previous_upload,
-                                        dput_changes, find_changelog)
-=======
 from breezy.plugins.debian.util import (
     MissingChangelogError,
     NoPreviousUpload,
@@ -55,43 +45,22 @@
     dput_changes,
     find_changelog,
 )
->>>>>>> 9614c8ef
 from breezy.revision import NULL_REVISION
 from breezy.tree import MissingNestedTree
 from breezy.workingtree import WorkingTree
 from debian.changelog import Version, get_maintainer
-<<<<<<< HEAD
-from debmutate.changelog import (ChangelogEditor, ChangelogParseError,
-                                 changeblock_ensure_first_line, gbp_dch)
-=======
 from debmutate.changelog import (
     ChangelogEditor,
     ChangelogParseError,
     changeblock_ensure_first_line,
     gbp_dch,
 )
->>>>>>> 9614c8ef
 from debmutate.control import ControlEditor
 from debmutate.reformatting import GeneratedFile
 
 import silver_platter  # noqa: F401
 
 from ..probers import select_probers
-<<<<<<< HEAD
-from ..utils import (BranchMissing, BranchRateLimited, BranchUnavailable,
-                     BranchUnsupported, open_branch)
-from . import (DEFAULT_BUILDER, NoSuchPackage, Workspace,
-               apt_get_source_package, source_package_vcs, split_vcs_url)
-
-
-def debsign(path, keyid=None):
-    (bd, changes_file) = os.path.split(path)
-    args = ["debsign"]
-    if keyid:
-        args.append("-k%s" % keyid)
-    args.append(changes_file)
-    subprocess.check_call(args, cwd=bd)
-=======
 from ..utils import (
     BranchMissing,
     BranchRateLimited,
@@ -107,7 +76,6 @@
     source_package_vcs,
     split_vcs_url,
 )
->>>>>>> 9614c8ef
 
 
 def debsign(path, keyid=None):
@@ -126,13 +94,8 @@
         self.archive_version = archive_version
         self.vcs_version = vcs_version
         super().__init__(
-<<<<<<< HEAD
-            "last upload (%s) is more recent than vcs (%s)"
-            % (archive_version, vcs_version)
-=======
             f"last upload ({archive_version}) is more recent "
             f"than vcs ({vcs_version})"
->>>>>>> 9614c8ef
         )
 
 
@@ -177,13 +140,8 @@
         self.committer = committer
         self.allowed_committers = allowed_committers
         super().__init__(
-<<<<<<< HEAD
-            "Committer %s not in allowed committers: %r"
-            % (self.committer, self.allowed_committers)
-=======
             f"Committer {self.committer} not in allowed committers: "
             f"{self.allowed_committers!r}"
->>>>>>> 9614c8ef
         )
 
 
@@ -194,13 +152,8 @@
         self.package = package
         self.version = version
         super().__init__(
-<<<<<<< HEAD
-            "Unable to find revision matching version %r for %s" %
-            (version, package)
-=======
             f"Unable to find revision matching version {version!r} "
             f"for {package}"
->>>>>>> 9614c8ef
         )
 
 
@@ -245,11 +198,7 @@
 
 
 class GbpDchFailed(Exception):
-<<<<<<< HEAD
-    """gbp dch failed to run"""
-=======
     """gbp dch failed to run."""
->>>>>>> 9614c8ef
 
 
 class GeneratedChangelogFile(Exception):
@@ -403,22 +352,14 @@
 
 class PackageProcessingFailure(Exception):
 
-<<<<<<< HEAD
-    def __init__(self, reason, description=None):
-=======
     def __init__(self, reason, description=None) -> None:
->>>>>>> 9614c8ef
         self.reason = reason
         self.description = description
 
 
 class PackageIgnored(Exception):
 
-<<<<<<< HEAD
-    def __init__(self, reason, description=None):
-=======
     def __init__(self, reason, description=None) -> None:
->>>>>>> 9614c8ef
         self.reason = reason
         self.description = description
 
@@ -437,11 +378,7 @@
                 datestr.strip(), "%a %b %d %H:%M:%S %Y %z")
             return dt.timestamp()
 
-<<<<<<< HEAD
-        def __init__(self, commit_id, headers, message):
-=======
         def __init__(self, commit_id, headers, message) -> None:
->>>>>>> 9614c8ef
             self.commit_id = commit_id
             self.headers = headers
             self.message = message
@@ -487,11 +424,7 @@
         apt_repo, package,
         builder: str, *, exclude=None, autopkgtest_only: bool = False,
         gpg_verification: bool = False,
-<<<<<<< HEAD
-        acceptable_keys=None, debug: bool = False, dry_run: bool = False,
-=======
         acceptable_keys=None, debug: bool = False,
->>>>>>> 9614c8ef
         diff: bool = False, min_commit_age=None, allowed_committers=None,
         vcs_type=None, vcs_url=None, source_name=None,
         archive_version=None, verify_command: Optional[str] = None):
@@ -680,23 +613,14 @@
             logging.info("Pushing tag %s", tag_name)
             tags.append(tag_name)
         try:
-<<<<<<< HEAD
-            ws.push(dry_run=dry_run, tags=tags)
-=======
             ws.push(tags=tags)
->>>>>>> 9614c8ef
         except PermissionDenied:
             logging.info(
                 "%s: Permission denied pushing to branch, skipping.",
                 source_name
             )
             raise PackageProcessingFailure('vcs-permission-denied')
-<<<<<<< HEAD
-        if not dry_run:
-            dput_changes(target_changes)
-=======
         dput_changes(target_changes)
->>>>>>> 9614c8ef
         if diff:
             sys.stdout.flush()
             ws.show_diff(sys.stdout.buffer)
@@ -807,11 +731,6 @@
 
     parser = argparse.ArgumentParser(prog="upload-pending-commits")
     parser.add_argument("packages", nargs="*")
-<<<<<<< HEAD
-    parser.add_argument(
-        "--dry-run", action="store_true", help="Dry run changes.")
-=======
->>>>>>> 9614c8ef
     parser.add_argument(
         "--acceptable-keys",
         help="List of acceptable GPG keys",
@@ -979,11 +898,7 @@
                 autopkgtest_only=args.autopkgtest_only,
                 gpg_verification=args.gpg_verification,
                 acceptable_keys=args.acceptable_keys,
-<<<<<<< HEAD
-                debug=args.debug, dry_run=args.dry_run,
-=======
                 debug=args.debug,
->>>>>>> 9614c8ef
                 diff=args.diff, min_commit_age=args.min_commit_age,
                 allowed_committers=args.allowed_committer,
                 vcs_type=vcs_type, vcs_url=vcs_url,
