--- conflicted
+++ resolved
@@ -15,92 +15,12 @@
 # along with this program; if not, write to the Free Software
 # Foundation, Inc., 51 Franklin Street, Fifth Floor, Boston, MA 02110-1301 USA
 
-<<<<<<< HEAD
-import logging
-import os
-import shutil
-import socket
-import subprocess
-import tempfile
-from http.client import IncompleteRead
-from typing import Callable, Dict, List, Optional, Tuple
-
-from breezy import errors, urlutils
-from breezy.branch import Branch
-from breezy.bzr import LineEndingError
-from breezy.controldir import ControlDir, NoColocatedBranchSupport, Prober
-from breezy.git.remote import RemoteGitError
-from breezy.revision import RevisionID
-from breezy.transport import (Transport, UnsupportedProtocol, UnusableRedirect,
-                              get_transport)
-=======
 from typing import Dict, Optional
 
 from breezy.branch import Branch
->>>>>>> 9614c8ef
 from breezy.workingtree import WorkingTree
 from . import _svp_rs
 
-<<<<<<< HEAD
-
-def create_temp_sprout(
-    branch: Branch,
-    additional_colocated_branches: Optional[Dict[str, str]] = None,
-    dir: Optional[str] = None,
-    path: Optional[str] = None,
-) -> Tuple[WorkingTree, Callable[[], None]]:
-    """Create a temporary sprout of a branch.
-
-    This attempts to fetch the least amount of history as possible.
-    """
-    if path is None:
-        td = tempfile.mkdtemp(dir=dir)
-    else:
-        td = path
-        os.mkdir(path)
-
-    def destroy() -> None:
-        shutil.rmtree(td)
-
-    # Only use stacking if the remote repository supports chks because of
-    # https://bugs.launchpad.net/bzr/+bug/375013
-    use_stacking = (
-        branch._format.supports_stacking() and  # type: ignore
-        branch.repository._format.supports_chks  # type: ignore
-    )
-    try:
-        # preserve whatever source format we have.
-        to_dir = branch.controldir.sprout(  # type: ignore
-            td,
-            None,
-            create_tree_if_local=True,
-            source_branch=branch,
-            stacked=use_stacking,
-        )
-        # TODO(jelmer): Fetch these during the initial clone
-        for from_branch_name in set(additional_colocated_branches or []):
-            try:
-                add_branch = branch.controldir.open_branch(  # type: ignore
-                    name=from_branch_name)
-            except (errors.NotBranchError, NoColocatedBranchSupport):
-                pass
-            else:
-                if isinstance(additional_colocated_branches, dict):
-                    to_branch_name = additional_colocated_branches[
-                        from_branch_name]
-                else:
-                    to_branch_name = from_branch_name
-                local_add_branch = to_dir.create_branch(name=to_branch_name)
-                add_branch.push(local_add_branch)
-                assert add_branch.last_revision() \
-                    == local_add_branch.last_revision()
-        return to_dir.open_workingtree(), destroy
-    except BaseException as e:
-        destroy()
-        raise e
-
-
-=======
 create_temp_sprout = _svp_rs.create_temp_sprout
 PreCheckFailed = _svp_rs.PreCheckFailed
 PostCheckFailed = _svp_rs.PostCheckFailed
@@ -108,7 +28,6 @@
 run_post_check = _svp_rs.run_post_check
 
 
->>>>>>> 9614c8ef
 class TemporarySprout:
     """Create a temporary sprout of a branch.
 
@@ -138,216 +57,6 @@
         return False
 
 
-<<<<<<< HEAD
-class PreCheckFailed(Exception):
-    """The post check failed."""
-
-
-def run_pre_check(tree: WorkingTree, script: Optional[str]) -> None:
-    """Run a script ahead of making any changes to a tree.
-
-    Args:
-      tree: The working tree to operate in
-      script: Command to run
-    Raises:
-      PreCheckFailed: If the pre-check failed
-    """
-    if not script:
-        return
-    try:
-        subprocess.check_call(script, shell=True, cwd=tree.basedir)
-    except subprocess.CalledProcessError:
-        raise PreCheckFailed()
-
-
-class PostCheckFailed(Exception):
-    """The post check failed."""
-
-
-def run_post_check(
-    tree: WorkingTree, script: Optional[str], since_revid: RevisionID
-) -> None:
-    """Run a script after making any changes to a tree.
-
-    Args:
-      tree: The working tree to operate in
-      script: Command to run
-      since_revid: Revision id since which changes were made
-    Raises:
-      PostCheckFailed: If the pre-check failed
-    """
-    if not script:
-        return
-    try:
-        subprocess.check_call(
-            script, shell=True, cwd=tree.basedir,
-            env={"SINCE_REVID": since_revid}
-        )
-    except subprocess.CalledProcessError:
-        raise PostCheckFailed()
-
-
-class BranchUnavailable(Exception):
-    """Opening branch failed."""
-
-    def __init__(self, url: str, description: str):
-        self.url = url
-        self.description = description
-
-    def __str__(self) -> str:
-        return self.description
-
-
-class BranchTemporarilyUnavailable(BranchUnavailable):
-    """Branch unavailable for temporary reasons, e.g. DNS failed."""
-
-
-class BranchRateLimited(Exception):
-    """Opening branch was rate-limited."""
-
-    def __init__(self, url: str, description: str,
-                 retry_after: Optional[int] = None):
-        self.url = url
-        self.description = description
-        self.retry_after = retry_after
-
-    def __str__(self) -> str:
-        if self.retry_after is not None:
-            return "{} (retry after {})".format(
-                self.description, self.retry_after)
-        else:
-            return self.description
-
-
-class BranchMissing(Exception):
-    """Branch did not exist."""
-
-    def __init__(self, url: str, description: str):
-        self.url = url
-        self.description = description
-
-    def __str__(self) -> str:
-        return self.description
-
-
-class BranchUnsupported(Exception):
-    """The branch uses a VCS or protocol that is unsupported."""
-
-    def __init__(self, url: str, description: str, vcs: Optional[str] = None):
-        self.url = url
-        self.description = description
-        self.vcs = vcs
-
-    def __str__(self) -> str:
-        return self.description
-
-
-def _convert_exception(url: str, e: Exception) -> Optional[Exception]:
-    if isinstance(e, socket.error):
-        return BranchUnavailable(url, "Socket error: %s" % e)
-    if isinstance(e, errors.NotBranchError):
-        return BranchMissing(url, "Branch does not exist: %s" % e)
-    if isinstance(e, UnsupportedProtocol):
-        return BranchUnsupported(url, str(e))
-    if isinstance(e, errors.ConnectionError):
-        if "Temporary failure in name resolution" in str(e):
-            return BranchTemporarilyUnavailable(url, str(e))
-        return BranchUnavailable(url, str(e))
-    if isinstance(e, errors.PermissionDenied):
-        return BranchUnavailable(url, str(e))
-    if isinstance(e, urlutils.InvalidURL):
-        return BranchUnavailable(url, str(e))
-    if isinstance(e, errors.InvalidHttpResponse):
-        if "Unexpected HTTP status 429" in str(e):
-            try:
-                retry_after = int(e.headers['Retry-After'])  # type: ignore
-            except TypeError:
-                logging.warning(
-                    'Unable to parse retry-after header: %s',
-                    e.headers['Retry-After'])  # type: ignore
-                retry_after = None
-            else:
-                retry_after = None
-            raise BranchRateLimited(url, str(e), retry_after=retry_after)
-        return BranchUnavailable(url, str(e))
-    if isinstance(e, errors.TransportError):
-        return BranchUnavailable(url, str(e))
-    if UnusableRedirect is not None and isinstance(e, UnusableRedirect):
-        return BranchUnavailable(url, str(e))
-    if (hasattr(errors, 'UnsupportedVcs')
-            and isinstance(e, errors.UnsupportedVcs)):
-        return BranchUnsupported(url, str(e), vcs=e.vcs)
-    if isinstance(e, errors.UnsupportedFormatError):
-        return BranchUnsupported(url, str(e))
-    if isinstance(e, errors.UnknownFormatError):
-        return BranchUnsupported(url, str(e))
-    if isinstance(e, RemoteGitError):
-        return BranchUnavailable(url, str(e))
-    if isinstance(e, LineEndingError):
-        return BranchUnavailable(url, str(e))
-    if isinstance(e, IncompleteRead):
-        return BranchUnavailable(url, str(e))
-    return None
-
-
-def open_branch(
-    url: str,
-    possible_transports: Optional[List[Transport]] = None,
-    probers: Optional[List[Prober]] = None,
-    name: Optional[str] = None,
-) -> Branch:
-    """Open a branch by URL."""
-    url, params = urlutils.split_segment_parameters(url)
-    if name is None:
-        try:
-            name = urlutils.unquote(params["branch"])
-        except KeyError:
-            name = None
-    try:
-        transport = get_transport(url, possible_transports=possible_transports)
-        dir = ControlDir.open_from_transport(transport, probers)
-        return dir.open_branch(name=name)
-    except Exception as e:
-        converted = _convert_exception(url, e)
-        if converted is not None:
-            raise converted
-        raise e
-
-
-def open_branch_containing(
-    url: str,
-    possible_transports: Optional[List[Transport]] = None,
-    probers: Optional[List[Prober]] = None,
-) -> Tuple[Branch, str]:
-    """Open a branch by URL."""
-    try:
-        transport = get_transport(url, possible_transports=possible_transports)
-        dir, subpath = ControlDir.open_containing_from_transport(
-            transport, probers)  # type: ignore
-        return dir.open_branch(), subpath
-    except Exception as e:
-        converted = _convert_exception(url, e)
-        if converted is not None:
-            raise converted
-        raise e
-
-
-def full_branch_url(branch: Branch) -> str:
-    """Get the full URL for a branch.
-
-    Ideally this should just return Branch.user_url,
-    but that currently exclude the branch name
-    in some situations.
-    """
-    if branch.name is None:
-        return branch.user_url
-    url, params = urlutils.split_segment_parameters(branch.user_url)
-    if branch.name != "":
-        params["branch"] = urlutils.quote(branch.name, "")
-    return urlutils.join_segment_parameters(url, params)
-
-
-=======
 BranchTemporarilyUnavailable = _svp_rs.BranchTemporarilyUnavailable
 BranchRateLimited = _svp_rs.BranchRateLimited
 BranchUnavailable = _svp_rs.BranchUnavailable
@@ -358,7 +67,6 @@
 full_branch_url = _svp_rs.full_branch_url
 
 
->>>>>>> 9614c8ef
 def get_branch_vcs_type(branch):
     vcs = getattr(branch.repository, "vcs", None)
     if vcs:
