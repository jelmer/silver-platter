#!/usr/bin/python
# Copyright (C) 2020 Jelmer Vernooij <jelmer@jelmer.uk>
#
# This program is free software; you can redistribute it and/or modify
# it under the terms of the GNU General Public License as published by
# the Free Software Foundation; either version 2 of the License, or
# (at your option) any later version.
#
# This program is distributed in the hope that it will be useful,
# but WITHOUT ANY WARRANTY; without even the implied warranty of
# MERCHANTABILITY or FITNESS FOR A PARTICULAR PURPOSE.  See the
# GNU General Public License for more details.
#
# You should have received a copy of the GNU General Public License
# along with this program; if not, write to the Free Software
# Foundation, Inc., 51 Franklin Street, Fifth Floor, Boston, MA 02110-1301 USA

<<<<<<< HEAD
import logging
from contextlib import suppress
from typing import Any, Callable, Dict, List, Optional, Tuple, Union

from breezy import errors
from breezy import merge as _mod_merge
from breezy import revision as _mod_revision
from breezy.branch import Branch
from breezy.errors import PermissionDenied
from breezy.forge import (Forge, MergeProposal, MergeProposalExists,
                          NoSuchProject, ReopenFailed,
                          SourceNotDerivedFromTarget, TitleUnsupported,
                          UnsupportedForge, determine_title, get_forge)
from breezy.memorybranch import MemoryBranch
from breezy.revision import RevisionID
from breezy.transport import Transport

from .utils import full_branch_url, open_branch
=======
from typing import List, Optional

from breezy import errors
from breezy import merge as _mod_merge  # type: ignore
from breezy import revision as _mod_revision
from breezy.branch import Branch
from breezy.errors import PermissionDenied
from breezy.forge import (
    NoSuchProject,
    SourceNotDerivedFromTarget,
    UnsupportedForge,
    MergeProposal,
    MergeProposalExists,
)
from breezy.memorybranch import MemoryBranch
from breezy.revision import RevisionID

from . import _svp_rs
>>>>>>> 9614c8ef

__all__ = [
    "push_changes",
    "push_derived_changes",
    "propose_changes",
    "EmptyMergeProposal",
    "check_proposal_diff",
    "find_existing_proposed",
    "NoSuchProject",
    "PermissionDenied",
    "UnsupportedForge",
    "SourceNotDerivedFromTarget",
<<<<<<< HEAD
=======
    "MergeProposal",
    "MergeProposalExists",
>>>>>>> 9614c8ef
]


MODE_PUSH = "push"
MODE_ATTEMPT_PUSH = "attempt-push"
MODE_PROPOSE = "propose"
MODE_PUSH_DERIVED = "push-derived"
SUPPORTED_MODES: List[str] = [
    MODE_PUSH,
    MODE_ATTEMPT_PUSH,
    MODE_PROPOSE,
    MODE_PUSH_DERIVED,
]


<<<<<<< HEAD
def _tag_selector_from_tags(tags):
    def select(tag):
        assert isinstance(tag, str)
        return tags.__contains__(tag)
    return select


def push_result(
    local_branch: Branch,
    remote_branch: Branch,
    additional_colocated_branches:
        Optional[Union[List[str], Dict[str, str]]] = None,
    tags: Optional[Union[Dict[str, RevisionID], List[str]]] = None,
    stop_revision: Optional[RevisionID] = None,
) -> None:
    kwargs = {}
    if tags is not None:
        kwargs["tag_selector"] = _tag_selector_from_tags(tags)
    try:
        local_branch.push(
            remote_branch, overwrite=False, stop_revision=stop_revision,
            **kwargs
        )
    except errors.LockFailed as e:
        # Almost certainly actually a PermissionDenied error..
        raise errors.PermissionDenied(
            path=full_branch_url(remote_branch), extra=e)
    for from_branch_name in additional_colocated_branches or []:
        try:
            add_branch = local_branch.controldir.open_branch(
                name=from_branch_name)  # type: ignore
        except errors.NotBranchError:
            pass
        else:
            if isinstance(additional_colocated_branches, dict):
                to_branch_name = additional_colocated_branches[
                    from_branch_name]
            else:
                to_branch_name = from_branch_name
            remote_branch.controldir.push_branch(
                add_branch, name=to_branch_name, **kwargs)  # type: ignore


def push_changes(
    local_branch: Branch,
    main_branch: Branch,
    forge: Optional[Forge],
    possible_transports: Optional[List[Transport]] = None,
    additional_colocated_branches:
        Optional[Union[List[str], Dict[str, str]]] = None,
    dry_run: bool = False,
    tags: Optional[Union[Dict[str, RevisionID], List[str]]] = None,
    stop_revision: Optional[RevisionID] = None,
) -> None:
    """Push changes to a branch."""
    if forge is None:
        push_url = main_branch.user_url
    else:
        push_url = forge.get_push_url(main_branch)
    logging.info("pushing to %s", push_url)
    target_branch = open_branch(
        push_url, possible_transports=possible_transports)
    if not dry_run:
        push_result(
            local_branch,
            target_branch,
            additional_colocated_branches,
            tags=tags,
            stop_revision=stop_revision,
        )


def push_derived_changes(
    local_branch: Branch,
    main_branch: Branch,
    forge: Forge,
    name: str,
    overwrite_existing: Optional[bool] = False,
    owner: Optional[str] = None,
    tags: Optional[Union[Dict[str, RevisionID], List[str]]] = None,
    stop_revision: Optional[RevisionID] = None,
) -> Tuple[Branch, str]:
    kwargs = {}
    if tags is not None:
        kwargs["tag_selector"] = _tag_selector_from_tags(tags)
    remote_branch, public_branch_url = forge.publish_derived(
        local_branch,
        main_branch,
        name=name,
        overwrite=overwrite_existing,
        owner=owner,
        revision_id=stop_revision,
        **kwargs
    )
    return remote_branch, public_branch_url


def propose_changes(  # noqa: C901
    local_branch: Branch,
    main_branch: Branch,
    forge: Forge,
    name: str,
    mp_description: str,
    *,
    resume_branch: Optional[Branch] = None,
    resume_proposal: Optional[MergeProposal] = None,
    overwrite_existing: Optional[bool] = True,
    labels: Optional[List[str]] = None,
    dry_run: bool = False,
    commit_message: Optional[str] = None,
    title: Optional[str] = None,
    additional_colocated_branches:
        Optional[Union[List[str], Dict[str, str]]] = None,
    allow_empty: bool = False,
    reviewers: Optional[List[str]] = None,
    tags: Optional[Union[Dict[str, RevisionID], List[str]]] = None,
    owner: Optional[str] = None,
    stop_revision: Optional[RevisionID] = None,
    allow_collaboration: bool = False,
) -> Tuple[MergeProposal, bool]:
    """Create or update a merge proposal.

    Args:
      local_branch: Local branch with changes to propose
      main_branch: Target branch to propose against
      forge: Associated forge for main branch
      mp_description: Merge proposal description
      resume_branch: Existing derived branch
      resume_proposal: Existing merge proposal to resume
      overwrite_existing: Whether to overwrite any other existing branch
      labels: Labels to add
      dry_run: Whether to just dry-run the change
      commit_message: Optional commit message
      title: Optional title
      additional_colocated_branches: Additional colocated branches to propose
      allow_empty: Whether to allow empty merge proposals
      reviewers: List of reviewers
      tags: Tags to push (None for default behaviour)
      owner: Derived branch owner
      stop_revision: Revision to stop pushing at
      allow_collaboration: Allow target branch owners to modify source branch
    Returns:
      Tuple with (proposal, is_new)
    """
    if not allow_empty:
        check_proposal_diff(local_branch, main_branch, stop_revision)
    push_kwargs = {}
    if tags is not None:
        push_kwargs["tag_selector"] = _tag_selector_from_tags(tags)
    if overwrite_existing is None:
        overwrite_existing = True
    if not dry_run:
        if resume_branch is not None:
            local_branch.push(
                resume_branch,
                overwrite=overwrite_existing,
                stop_revision=stop_revision,
                **push_kwargs
            )
            remote_branch = resume_branch
        else:
            remote_branch, public_branch_url = forge.publish_derived(
                local_branch,
                main_branch,
                name=name,
                overwrite=overwrite_existing,
                revision_id=stop_revision,
                owner=owner,
                **push_kwargs
            )
        for from_branch_name in additional_colocated_branches or []:
            try:
                local_colo_branch = local_branch.controldir.open_branch(
                    name=from_branch_name
                )  # type: ignore
            except errors.NotBranchError:
                pass
            else:
                if isinstance(additional_colocated_branches, dict):
                    to_branch_name = additional_colocated_branches[
                        from_branch_name]
                else:
                    to_branch_name = from_branch_name
                remote_branch.controldir.push_branch(  # type: ignore
                    source=local_colo_branch,
                    overwrite=overwrite_existing,
                    name=to_branch_name,
                    **push_kwargs
                )
    if resume_proposal is not None and dry_run:
        resume_proposal = DryRunProposal.from_existing(
            resume_proposal, source_branch=local_branch
        )
    if (
        resume_proposal is not None
        and resume_proposal.is_closed()
    ):
        try:
            resume_proposal.reopen()  # type: ignore
        except ReopenFailed:
            logging.info(
                "Reopening existing proposal failed. Creating new proposal.")
            resume_proposal = None
    if resume_proposal is None:
        if not dry_run:
            proposal_builder = forge.get_proposer(remote_branch, main_branch)
            kwargs: Dict[str, Any] = {}
            if forge.supports_merge_proposal_commit_message:
                kwargs["commit_message"] = commit_message
            if forge.supports_merge_proposal_title:
                kwargs["title"] = title
            kwargs["allow_collaboration"] = allow_collaboration
            try:
                mp = proposal_builder.create_proposal(
                    description=mp_description,
                    labels=labels,
                    reviewers=reviewers,
                    **kwargs
                )
            except MergeProposalExists as e:
                if e.existing_proposal is None:
                    # Forge didn't tell us where the actual proposal is.
                    raise
                resume_proposal = e.existing_proposal
            except errors.PermissionDenied:
                logging.info(
                    "Permission denied while trying to create " "proposal.")
                raise
            else:
                return (mp, True)
        else:
            mp = DryRunProposal(
                local_branch,
                main_branch,
                labels=labels,
                description=mp_description,
                commit_message=commit_message,
                title=title,
                reviewers=reviewers,
                owner=owner,
                stop_revision=stop_revision,
            )
            return (mp, True)
    # Check that the proposal doesn't already has this description.
    # Setting the description (regardless of whether it changes)
    # causes Launchpad to send emails.
    if resume_proposal.get_description() != mp_description:
        resume_proposal.set_description(mp_description)
    if resume_proposal.get_commit_message() != commit_message:
        with suppress(errors.UnsupportedOperation):
            resume_proposal.set_commit_message(commit_message)
    if resume_proposal.get_title() != title:
        with suppress(errors.UnsupportedOperation):
            resume_proposal.set_title(title)
    return (resume_proposal, False)
=======
push_result = _svp_rs.push_result
push_changes = _svp_rs.push_changes
push_derived_changes = _svp_rs.push_derived_changes
propose_changes = _svp_rs.propose_changes
publish_changes = _svp_rs.publish_changes
PublishResult = _svp_rs.PublishResult
InsufficientChangesForNewProposal = _svp_rs.InsufficientChangesForNewProposal
>>>>>>> 9614c8ef


class EmptyMergeProposal(Exception):
    """Merge proposal does not have any changes."""

    def __init__(self, local_branch: Branch, main_branch: Branch) -> None:
        self.local_branch = local_branch
        self.main_branch = main_branch


def check_proposal_diff(
    other_branch: Branch, main_branch: Branch,
    stop_revision: Optional[RevisionID] = None
) -> None:
    if stop_revision is None:
        stop_revision = other_branch.last_revision()
    main_revid = main_branch.last_revision()
    other_branch.repository.fetch(main_branch.repository, main_revid)
    with other_branch.lock_read():
        main_tree = other_branch.repository.revision_tree(main_revid)
        revision_graph = other_branch.repository.get_graph()
        tree_branch = MemoryBranch(
            other_branch.repository, (None, main_revid), None)
        merger = _mod_merge.Merger(
            tree_branch, this_tree=main_tree, revision_graph=revision_graph
        )
        merger.set_other_revision(stop_revision, other_branch)
        try:
            merger.find_base()
        except errors.UnrelatedBranches:
            merger.set_base_revision(_mod_revision.NULL_REVISION, other_branch)
        merger.merge_type = _mod_merge.Merge3Merger  # type: ignore
        tree_merger = merger.make_merger()
        with tree_merger.make_preview_transform() as tt:
            changes = tt.iter_changes()
            if not any(changes):
                raise EmptyMergeProposal(other_branch, main_branch)


<<<<<<< HEAD
class DryRunProposal(MergeProposal):
    """A merge proposal that is not actually created.

    :ivar url: URL for the merge proposal
    """

    def __init__(
        self,
        source_branch: Branch,
        target_branch: Branch,
        labels: Optional[List[str]] = None,
        description: Optional[str] = None,
        commit_message: Optional[str] = None,
        title: Optional[str] = None,
        reviewers: Optional[List[str]] = None,
        owner: Optional[str] = None,
        stop_revision: Optional[RevisionID] = None,
    ):
        self.description = description
        self.closed = False
        self.labels = labels or []
        self.source_branch = source_branch
        self.target_branch = target_branch
        self.commit_message = commit_message
        self.title = title
        self.url = None
        self.reviewers = reviewers
        self.owner = owner
        self.stop_revision = stop_revision

    @classmethod
    def from_existing(
        cls, mp: MergeProposal, source_branch: Optional[Branch] = None
    ) -> MergeProposal:
        if source_branch is None:
            source_branch = open_branch(mp.get_source_branch_url())
        commit_message = mp.get_commit_message()
        try:
            title = mp.get_title()
        except TitleUnsupported:
            title = None
        return cls(
            source_branch=source_branch,
            target_branch=open_branch(mp.get_target_branch_url()),
            description=mp.get_description(),
            commit_message=commit_message,
            title=title,
        )

    def __repr__(self) -> str:
        return "{}({!r}, {!r})".format(
            self.__class__.__name__,
            self.source_branch,
            self.target_branch,
        )

    def get_description(self) -> Optional[str]:
        """Get the description of the merge proposal."""
        return self.description

    def set_description(self, description: str) -> None:
        self.description = description

    def get_commit_message(self) -> Optional[str]:
        return self.commit_message

    def set_commit_message(self, commit_message: str) -> None:
        self.commit_message = commit_message

    def get_title(self) -> Optional[str]:
        return self.title

    def set_title(self, title: str) -> None:
        self.title = title

    def get_source_branch_url(self, *, preferred_schemes=None) -> str:
        """Return the source branch."""
        return full_branch_url(self.source_branch)

    def get_target_branch_url(self, preferred_schemes=None) -> str:
        """Return the target branch."""
        return full_branch_url(self.target_branch)

    def close(self) -> None:
        """Close the merge proposal (without merging it)."""
        self.closed = True

    def is_merged(self) -> bool:
        """Check whether this merge proposal has been merged."""
        return False

    def is_closed(self) -> bool:
        """Check whether this merge proposal has been closed."""
        return False

    def reopen(self) -> None:
        pass


def find_existing_proposed(
    main_branch: Branch,
    forge: Forge,
    name: str,
    overwrite_unrelated: bool = False,
    owner: Optional[str] = None,
    preferred_schemes: Optional[List[str]] = None,
) -> Tuple[Optional[Branch], Optional[bool], Optional[List[MergeProposal]]]:
    """Find an existing derived branch with the specified name, and proposal.

    Args:
      main_branch: Main branch
      forge: The forge
      name: Name of the derived branch
      overwrite_unrelated: Whether to overwrite existing (but unrelated)
        branches
      preferred_schemes: List of preferred schemes
    Returns:
      Tuple with (resume_branch, overwrite_existing, existing_proposal)
      The resume_branch is the branch to continue from; overwrite_existing
      means there is an existing branch in place that should be overwritten.
    """
    try:
        existing_branch = forge.get_derived_branch(
            main_branch, name=name, owner=owner,
            preferred_schemes=preferred_schemes
        )
    except errors.NotBranchError:
        return (None, None, None)
    else:
        logging.info(
            "Branch %s already exists (branch at %s)",
            name,
            full_branch_url(existing_branch),
        )
        open_proposals = []
        # If there is an open or rejected merge proposal, resume that.
        merged_proposals = []
        for mp in forge.iter_proposals(
                existing_branch, main_branch, status="all"):
            if not mp.is_closed() and not mp.is_merged():
                open_proposals.append(mp)
            else:
                merged_proposals.append(mp)
        if open_proposals:
            return (existing_branch, False, open_proposals)

        if merged_proposals:
            logging.info(
                "There is a proposal that has already been merged at %s.",
                merged_proposals[0].url,
            )
            return (None, True, None)
        else:
            # No related merge proposals found, but there is an existing
            # branch (perhaps for a different target branch?)
            if overwrite_unrelated:
                return (None, True, None)
            else:
                # TODO(jelmer): What to do in this case?
                return (None, False, None)
=======
find_existing_proposed = _svp_rs.find_existing_proposed
>>>>>>> 9614c8ef


def merge_conflicts(
    main_branch: Branch, other_branch: Branch,
    other_revision: Optional[RevisionID] = None
) -> bool:
    """Check whether two branches are conflicted when merged.

    Args:
      main_branch: Main branch to merge into
      other_branch: Branch to merge (and use for scratch access, needs write
                    access)
      other_revision: Other revision to check
    Returns:
      boolean indicating whether the merge would result in conflicts
    """
    if other_revision is None:
        other_revision = other_branch.last_revision()
    if other_branch.repository.get_graph().is_ancestor(
        main_branch.last_revision(), other_revision
    ):
        return False

    other_branch.repository.fetch(
        main_branch.repository, revision_id=main_branch.last_revision()
    )

    # Reset custom merge hooks, since they could make it harder to detect
    # conflicted merges that would appear on the hosting site.
    old_file_content_mergers = _mod_merge.Merger.hooks["merge_file_content"]
    _mod_merge.Merger.hooks["merge_file_content"] = []

    other_tree = other_branch.repository.revision_tree(other_revision)
    try:
        try:
            merger = _mod_merge.Merger.from_revision_ids(
                other_tree,
                other_branch=other_branch,
                other=main_branch.last_revision(),
                tree_branch=other_branch,
            )
        except errors.UnrelatedBranches:
            # Unrelated branches don't technically *have* to lead to
            # conflicts, but there's not a lot to be salvaged here, either.
            return True
        merger.merge_type = _mod_merge.Merge3Merger
        tree_merger = merger.make_merger()
        with tree_merger.make_preview_transform():
            return bool(tree_merger.cooked_conflicts)
    finally:
        _mod_merge.Merger.hooks["merge_file_content"] = (
<<<<<<< HEAD
            old_file_content_mergers)


class PublishResult:
    """A object describing the result of a publish action."""

    def __init__(
        self, *, mode: str,
        target_branch: Branch,
        forge: Optional[Forge] = None,
        proposal: Optional[MergeProposal] = None,
        is_new: bool = False
    ) -> None:
        self.mode = mode
        self.target_branch = target_branch
        self.forge = forge
        self.proposal = proposal
        self.is_new = is_new


class InsufficientChangesForNewProposal(Exception):
    """There were not enough changes for a new merge proposal."""


def publish_changes(
    local_branch: Branch,
    main_branch: Branch,
    resume_branch: Optional[Branch],
    mode: str,
    name: str,
    *,
    get_proposal_description: Callable[[str, Optional[MergeProposal]], str],
    get_proposal_commit_message: Optional[Callable[
        [Optional[MergeProposal]], Optional[str]
    ]] = None,
    get_proposal_title:
        Optional[Callable[[Optional[MergeProposal]], Optional[str]]] = None,
    dry_run: bool = False,
    forge: Optional[Forge] = None,
    allow_create_proposal: bool = True,
    labels: Optional[List[str]] = None,
    overwrite_existing: Optional[bool] = True,
    existing_proposal: Optional[MergeProposal] = None,
    reviewers: Optional[List[str]] = None,
    tags: Optional[Union[List[str], Dict[str, RevisionID]]] = None,
    derived_owner: Optional[str] = None,
    allow_collaboration: bool = False,
    stop_revision: Optional[RevisionID] = None,
) -> PublishResult:
    """Publish a set of changes.

    Args:
      ws: Workspace to push from
      mode: Mode to use ('push', 'push-derived', 'propose')
      name: Branch name to push
      get_proposal_description: Function to retrieve proposal description
      get_proposal_commit_message: Function to retrieve proposal commit message
      get_proposal_title: Function to retrieve proposal title
      dry_run: Whether to dry run
      forge: Forge, if known
      allow_create_proposal: Whether to allow creating proposals
      labels: Labels to set for any merge proposals
      overwrite_existing: Whether to overwrite existing (but unrelated) branch
      existing_proposal: Existing proposal to update
      reviewers: List of reviewers for merge proposal
      tags: Tags to push (None for default behaviour)
      derived_owner: Name of any derived branch
      allow_collaboration: Whether to allow target branch owners to modify
        source branch.
    """
    if mode not in SUPPORTED_MODES:
        raise ValueError("invalid mode %r" % mode)

    if stop_revision is None:
        stop_revision = local_branch.last_revision()

    if forge is None:
        forge = get_forge(main_branch)

    if stop_revision == main_branch.last_revision():
        if existing_proposal is not None:
            logging.info("closing existing merge proposal - no new revisions")
            existing_proposal.close()
        return PublishResult(mode=mode, target_branch=main_branch, forge=forge)

    if resume_branch and resume_branch.last_revision() == stop_revision:
        # No new revisions added on this iteration, but changes since main
        # branch. We may not have gotten round to updating/creating the
        # merge proposal last time.
        logging.info(
            "No changes added; making sure merge proposal is up to date.")

    if mode == MODE_PUSH_DERIVED:
        (remote_branch, public_url) = push_derived_changes(
            local_branch,
            main_branch,
            forge=forge,
            name=name,
            overwrite_existing=overwrite_existing,
            tags=tags,
            owner=derived_owner,
            stop_revision=stop_revision,
        )
        return PublishResult(mode=mode, target_branch=main_branch, forge=forge)

    if mode in (MODE_PUSH, MODE_ATTEMPT_PUSH):
        try:
            # breezy would do this check too, but we want to be *really* sure.
            with local_branch.lock_read():
                graph = local_branch.repository.get_graph()
                if not graph.is_ancestor(
                        main_branch.last_revision(), stop_revision):
                    raise errors.DivergedBranches(main_branch, local_branch)
            push_changes(
                local_branch,
                main_branch,
                forge=forge,
                dry_run=dry_run,
                tags=tags,
                stop_revision=stop_revision,
            )
        except errors.PermissionDenied:
            if mode == MODE_ATTEMPT_PUSH:
                logging.info("push access denied, falling back to propose")
                mode = MODE_PROPOSE
            else:
                logging.info("permission denied during push")
                raise
        else:
            return PublishResult(
                mode=mode, target_branch=main_branch, forge=forge)

    assert mode == "propose"
    if not resume_branch and not allow_create_proposal:
        raise InsufficientChangesForNewProposal()

    mp_description = get_proposal_description(
        forge.merge_proposal_description_format,
        existing_proposal if resume_branch else None,
    )
    if get_proposal_commit_message is not None:
        commit_message = get_proposal_commit_message(
            existing_proposal if resume_branch else None
        )
    if get_proposal_title is not None:
        title = get_proposal_title(
            existing_proposal if resume_branch else None
        )
    else:
        title = None
    if title is None:
        title = determine_title(mp_description)
    (proposal, is_new) = propose_changes(
        local_branch,
        main_branch,
        forge=forge,
        name=name,
        mp_description=mp_description,
        resume_branch=resume_branch,
        resume_proposal=existing_proposal,
        overwrite_existing=overwrite_existing,
        labels=labels,
        dry_run=dry_run,
        commit_message=commit_message,
        title=title,
        reviewers=reviewers,
        tags=tags,
        owner=derived_owner,
        allow_collaboration=allow_collaboration,
        stop_revision=stop_revision,
    )
    return PublishResult(
        mode=mode, proposal=proposal, is_new=is_new,
        target_branch=main_branch, forge=forge)
=======
            old_file_content_mergers)
>>>>>>> 9614c8ef
<|MERGE_RESOLUTION|>--- conflicted
+++ resolved
@@ -15,26 +15,6 @@
 # along with this program; if not, write to the Free Software
 # Foundation, Inc., 51 Franklin Street, Fifth Floor, Boston, MA 02110-1301 USA
 
-<<<<<<< HEAD
-import logging
-from contextlib import suppress
-from typing import Any, Callable, Dict, List, Optional, Tuple, Union
-
-from breezy import errors
-from breezy import merge as _mod_merge
-from breezy import revision as _mod_revision
-from breezy.branch import Branch
-from breezy.errors import PermissionDenied
-from breezy.forge import (Forge, MergeProposal, MergeProposalExists,
-                          NoSuchProject, ReopenFailed,
-                          SourceNotDerivedFromTarget, TitleUnsupported,
-                          UnsupportedForge, determine_title, get_forge)
-from breezy.memorybranch import MemoryBranch
-from breezy.revision import RevisionID
-from breezy.transport import Transport
-
-from .utils import full_branch_url, open_branch
-=======
 from typing import List, Optional
 
 from breezy import errors
@@ -53,7 +33,6 @@
 from breezy.revision import RevisionID
 
 from . import _svp_rs
->>>>>>> 9614c8ef
 
 __all__ = [
     "push_changes",
@@ -66,11 +45,8 @@
     "PermissionDenied",
     "UnsupportedForge",
     "SourceNotDerivedFromTarget",
-<<<<<<< HEAD
-=======
     "MergeProposal",
     "MergeProposalExists",
->>>>>>> 9614c8ef
 ]
 
 
@@ -86,263 +62,6 @@
 ]
 
 
-<<<<<<< HEAD
-def _tag_selector_from_tags(tags):
-    def select(tag):
-        assert isinstance(tag, str)
-        return tags.__contains__(tag)
-    return select
-
-
-def push_result(
-    local_branch: Branch,
-    remote_branch: Branch,
-    additional_colocated_branches:
-        Optional[Union[List[str], Dict[str, str]]] = None,
-    tags: Optional[Union[Dict[str, RevisionID], List[str]]] = None,
-    stop_revision: Optional[RevisionID] = None,
-) -> None:
-    kwargs = {}
-    if tags is not None:
-        kwargs["tag_selector"] = _tag_selector_from_tags(tags)
-    try:
-        local_branch.push(
-            remote_branch, overwrite=False, stop_revision=stop_revision,
-            **kwargs
-        )
-    except errors.LockFailed as e:
-        # Almost certainly actually a PermissionDenied error..
-        raise errors.PermissionDenied(
-            path=full_branch_url(remote_branch), extra=e)
-    for from_branch_name in additional_colocated_branches or []:
-        try:
-            add_branch = local_branch.controldir.open_branch(
-                name=from_branch_name)  # type: ignore
-        except errors.NotBranchError:
-            pass
-        else:
-            if isinstance(additional_colocated_branches, dict):
-                to_branch_name = additional_colocated_branches[
-                    from_branch_name]
-            else:
-                to_branch_name = from_branch_name
-            remote_branch.controldir.push_branch(
-                add_branch, name=to_branch_name, **kwargs)  # type: ignore
-
-
-def push_changes(
-    local_branch: Branch,
-    main_branch: Branch,
-    forge: Optional[Forge],
-    possible_transports: Optional[List[Transport]] = None,
-    additional_colocated_branches:
-        Optional[Union[List[str], Dict[str, str]]] = None,
-    dry_run: bool = False,
-    tags: Optional[Union[Dict[str, RevisionID], List[str]]] = None,
-    stop_revision: Optional[RevisionID] = None,
-) -> None:
-    """Push changes to a branch."""
-    if forge is None:
-        push_url = main_branch.user_url
-    else:
-        push_url = forge.get_push_url(main_branch)
-    logging.info("pushing to %s", push_url)
-    target_branch = open_branch(
-        push_url, possible_transports=possible_transports)
-    if not dry_run:
-        push_result(
-            local_branch,
-            target_branch,
-            additional_colocated_branches,
-            tags=tags,
-            stop_revision=stop_revision,
-        )
-
-
-def push_derived_changes(
-    local_branch: Branch,
-    main_branch: Branch,
-    forge: Forge,
-    name: str,
-    overwrite_existing: Optional[bool] = False,
-    owner: Optional[str] = None,
-    tags: Optional[Union[Dict[str, RevisionID], List[str]]] = None,
-    stop_revision: Optional[RevisionID] = None,
-) -> Tuple[Branch, str]:
-    kwargs = {}
-    if tags is not None:
-        kwargs["tag_selector"] = _tag_selector_from_tags(tags)
-    remote_branch, public_branch_url = forge.publish_derived(
-        local_branch,
-        main_branch,
-        name=name,
-        overwrite=overwrite_existing,
-        owner=owner,
-        revision_id=stop_revision,
-        **kwargs
-    )
-    return remote_branch, public_branch_url
-
-
-def propose_changes(  # noqa: C901
-    local_branch: Branch,
-    main_branch: Branch,
-    forge: Forge,
-    name: str,
-    mp_description: str,
-    *,
-    resume_branch: Optional[Branch] = None,
-    resume_proposal: Optional[MergeProposal] = None,
-    overwrite_existing: Optional[bool] = True,
-    labels: Optional[List[str]] = None,
-    dry_run: bool = False,
-    commit_message: Optional[str] = None,
-    title: Optional[str] = None,
-    additional_colocated_branches:
-        Optional[Union[List[str], Dict[str, str]]] = None,
-    allow_empty: bool = False,
-    reviewers: Optional[List[str]] = None,
-    tags: Optional[Union[Dict[str, RevisionID], List[str]]] = None,
-    owner: Optional[str] = None,
-    stop_revision: Optional[RevisionID] = None,
-    allow_collaboration: bool = False,
-) -> Tuple[MergeProposal, bool]:
-    """Create or update a merge proposal.
-
-    Args:
-      local_branch: Local branch with changes to propose
-      main_branch: Target branch to propose against
-      forge: Associated forge for main branch
-      mp_description: Merge proposal description
-      resume_branch: Existing derived branch
-      resume_proposal: Existing merge proposal to resume
-      overwrite_existing: Whether to overwrite any other existing branch
-      labels: Labels to add
-      dry_run: Whether to just dry-run the change
-      commit_message: Optional commit message
-      title: Optional title
-      additional_colocated_branches: Additional colocated branches to propose
-      allow_empty: Whether to allow empty merge proposals
-      reviewers: List of reviewers
-      tags: Tags to push (None for default behaviour)
-      owner: Derived branch owner
-      stop_revision: Revision to stop pushing at
-      allow_collaboration: Allow target branch owners to modify source branch
-    Returns:
-      Tuple with (proposal, is_new)
-    """
-    if not allow_empty:
-        check_proposal_diff(local_branch, main_branch, stop_revision)
-    push_kwargs = {}
-    if tags is not None:
-        push_kwargs["tag_selector"] = _tag_selector_from_tags(tags)
-    if overwrite_existing is None:
-        overwrite_existing = True
-    if not dry_run:
-        if resume_branch is not None:
-            local_branch.push(
-                resume_branch,
-                overwrite=overwrite_existing,
-                stop_revision=stop_revision,
-                **push_kwargs
-            )
-            remote_branch = resume_branch
-        else:
-            remote_branch, public_branch_url = forge.publish_derived(
-                local_branch,
-                main_branch,
-                name=name,
-                overwrite=overwrite_existing,
-                revision_id=stop_revision,
-                owner=owner,
-                **push_kwargs
-            )
-        for from_branch_name in additional_colocated_branches or []:
-            try:
-                local_colo_branch = local_branch.controldir.open_branch(
-                    name=from_branch_name
-                )  # type: ignore
-            except errors.NotBranchError:
-                pass
-            else:
-                if isinstance(additional_colocated_branches, dict):
-                    to_branch_name = additional_colocated_branches[
-                        from_branch_name]
-                else:
-                    to_branch_name = from_branch_name
-                remote_branch.controldir.push_branch(  # type: ignore
-                    source=local_colo_branch,
-                    overwrite=overwrite_existing,
-                    name=to_branch_name,
-                    **push_kwargs
-                )
-    if resume_proposal is not None and dry_run:
-        resume_proposal = DryRunProposal.from_existing(
-            resume_proposal, source_branch=local_branch
-        )
-    if (
-        resume_proposal is not None
-        and resume_proposal.is_closed()
-    ):
-        try:
-            resume_proposal.reopen()  # type: ignore
-        except ReopenFailed:
-            logging.info(
-                "Reopening existing proposal failed. Creating new proposal.")
-            resume_proposal = None
-    if resume_proposal is None:
-        if not dry_run:
-            proposal_builder = forge.get_proposer(remote_branch, main_branch)
-            kwargs: Dict[str, Any] = {}
-            if forge.supports_merge_proposal_commit_message:
-                kwargs["commit_message"] = commit_message
-            if forge.supports_merge_proposal_title:
-                kwargs["title"] = title
-            kwargs["allow_collaboration"] = allow_collaboration
-            try:
-                mp = proposal_builder.create_proposal(
-                    description=mp_description,
-                    labels=labels,
-                    reviewers=reviewers,
-                    **kwargs
-                )
-            except MergeProposalExists as e:
-                if e.existing_proposal is None:
-                    # Forge didn't tell us where the actual proposal is.
-                    raise
-                resume_proposal = e.existing_proposal
-            except errors.PermissionDenied:
-                logging.info(
-                    "Permission denied while trying to create " "proposal.")
-                raise
-            else:
-                return (mp, True)
-        else:
-            mp = DryRunProposal(
-                local_branch,
-                main_branch,
-                labels=labels,
-                description=mp_description,
-                commit_message=commit_message,
-                title=title,
-                reviewers=reviewers,
-                owner=owner,
-                stop_revision=stop_revision,
-            )
-            return (mp, True)
-    # Check that the proposal doesn't already has this description.
-    # Setting the description (regardless of whether it changes)
-    # causes Launchpad to send emails.
-    if resume_proposal.get_description() != mp_description:
-        resume_proposal.set_description(mp_description)
-    if resume_proposal.get_commit_message() != commit_message:
-        with suppress(errors.UnsupportedOperation):
-            resume_proposal.set_commit_message(commit_message)
-    if resume_proposal.get_title() != title:
-        with suppress(errors.UnsupportedOperation):
-            resume_proposal.set_title(title)
-    return (resume_proposal, False)
-=======
 push_result = _svp_rs.push_result
 push_changes = _svp_rs.push_changes
 push_derived_changes = _svp_rs.push_derived_changes
@@ -350,7 +69,6 @@
 publish_changes = _svp_rs.publish_changes
 PublishResult = _svp_rs.PublishResult
 InsufficientChangesForNewProposal = _svp_rs.InsufficientChangesForNewProposal
->>>>>>> 9614c8ef
 
 
 class EmptyMergeProposal(Exception):
@@ -390,170 +108,7 @@
                 raise EmptyMergeProposal(other_branch, main_branch)
 
 
-<<<<<<< HEAD
-class DryRunProposal(MergeProposal):
-    """A merge proposal that is not actually created.
-
-    :ivar url: URL for the merge proposal
-    """
-
-    def __init__(
-        self,
-        source_branch: Branch,
-        target_branch: Branch,
-        labels: Optional[List[str]] = None,
-        description: Optional[str] = None,
-        commit_message: Optional[str] = None,
-        title: Optional[str] = None,
-        reviewers: Optional[List[str]] = None,
-        owner: Optional[str] = None,
-        stop_revision: Optional[RevisionID] = None,
-    ):
-        self.description = description
-        self.closed = False
-        self.labels = labels or []
-        self.source_branch = source_branch
-        self.target_branch = target_branch
-        self.commit_message = commit_message
-        self.title = title
-        self.url = None
-        self.reviewers = reviewers
-        self.owner = owner
-        self.stop_revision = stop_revision
-
-    @classmethod
-    def from_existing(
-        cls, mp: MergeProposal, source_branch: Optional[Branch] = None
-    ) -> MergeProposal:
-        if source_branch is None:
-            source_branch = open_branch(mp.get_source_branch_url())
-        commit_message = mp.get_commit_message()
-        try:
-            title = mp.get_title()
-        except TitleUnsupported:
-            title = None
-        return cls(
-            source_branch=source_branch,
-            target_branch=open_branch(mp.get_target_branch_url()),
-            description=mp.get_description(),
-            commit_message=commit_message,
-            title=title,
-        )
-
-    def __repr__(self) -> str:
-        return "{}({!r}, {!r})".format(
-            self.__class__.__name__,
-            self.source_branch,
-            self.target_branch,
-        )
-
-    def get_description(self) -> Optional[str]:
-        """Get the description of the merge proposal."""
-        return self.description
-
-    def set_description(self, description: str) -> None:
-        self.description = description
-
-    def get_commit_message(self) -> Optional[str]:
-        return self.commit_message
-
-    def set_commit_message(self, commit_message: str) -> None:
-        self.commit_message = commit_message
-
-    def get_title(self) -> Optional[str]:
-        return self.title
-
-    def set_title(self, title: str) -> None:
-        self.title = title
-
-    def get_source_branch_url(self, *, preferred_schemes=None) -> str:
-        """Return the source branch."""
-        return full_branch_url(self.source_branch)
-
-    def get_target_branch_url(self, preferred_schemes=None) -> str:
-        """Return the target branch."""
-        return full_branch_url(self.target_branch)
-
-    def close(self) -> None:
-        """Close the merge proposal (without merging it)."""
-        self.closed = True
-
-    def is_merged(self) -> bool:
-        """Check whether this merge proposal has been merged."""
-        return False
-
-    def is_closed(self) -> bool:
-        """Check whether this merge proposal has been closed."""
-        return False
-
-    def reopen(self) -> None:
-        pass
-
-
-def find_existing_proposed(
-    main_branch: Branch,
-    forge: Forge,
-    name: str,
-    overwrite_unrelated: bool = False,
-    owner: Optional[str] = None,
-    preferred_schemes: Optional[List[str]] = None,
-) -> Tuple[Optional[Branch], Optional[bool], Optional[List[MergeProposal]]]:
-    """Find an existing derived branch with the specified name, and proposal.
-
-    Args:
-      main_branch: Main branch
-      forge: The forge
-      name: Name of the derived branch
-      overwrite_unrelated: Whether to overwrite existing (but unrelated)
-        branches
-      preferred_schemes: List of preferred schemes
-    Returns:
-      Tuple with (resume_branch, overwrite_existing, existing_proposal)
-      The resume_branch is the branch to continue from; overwrite_existing
-      means there is an existing branch in place that should be overwritten.
-    """
-    try:
-        existing_branch = forge.get_derived_branch(
-            main_branch, name=name, owner=owner,
-            preferred_schemes=preferred_schemes
-        )
-    except errors.NotBranchError:
-        return (None, None, None)
-    else:
-        logging.info(
-            "Branch %s already exists (branch at %s)",
-            name,
-            full_branch_url(existing_branch),
-        )
-        open_proposals = []
-        # If there is an open or rejected merge proposal, resume that.
-        merged_proposals = []
-        for mp in forge.iter_proposals(
-                existing_branch, main_branch, status="all"):
-            if not mp.is_closed() and not mp.is_merged():
-                open_proposals.append(mp)
-            else:
-                merged_proposals.append(mp)
-        if open_proposals:
-            return (existing_branch, False, open_proposals)
-
-        if merged_proposals:
-            logging.info(
-                "There is a proposal that has already been merged at %s.",
-                merged_proposals[0].url,
-            )
-            return (None, True, None)
-        else:
-            # No related merge proposals found, but there is an existing
-            # branch (perhaps for a different target branch?)
-            if overwrite_unrelated:
-                return (None, True, None)
-            else:
-                # TODO(jelmer): What to do in this case?
-                return (None, False, None)
-=======
 find_existing_proposed = _svp_rs.find_existing_proposed
->>>>>>> 9614c8ef
 
 
 def merge_conflicts(
@@ -605,181 +160,4 @@
             return bool(tree_merger.cooked_conflicts)
     finally:
         _mod_merge.Merger.hooks["merge_file_content"] = (
-<<<<<<< HEAD
-            old_file_content_mergers)
-
-
-class PublishResult:
-    """A object describing the result of a publish action."""
-
-    def __init__(
-        self, *, mode: str,
-        target_branch: Branch,
-        forge: Optional[Forge] = None,
-        proposal: Optional[MergeProposal] = None,
-        is_new: bool = False
-    ) -> None:
-        self.mode = mode
-        self.target_branch = target_branch
-        self.forge = forge
-        self.proposal = proposal
-        self.is_new = is_new
-
-
-class InsufficientChangesForNewProposal(Exception):
-    """There were not enough changes for a new merge proposal."""
-
-
-def publish_changes(
-    local_branch: Branch,
-    main_branch: Branch,
-    resume_branch: Optional[Branch],
-    mode: str,
-    name: str,
-    *,
-    get_proposal_description: Callable[[str, Optional[MergeProposal]], str],
-    get_proposal_commit_message: Optional[Callable[
-        [Optional[MergeProposal]], Optional[str]
-    ]] = None,
-    get_proposal_title:
-        Optional[Callable[[Optional[MergeProposal]], Optional[str]]] = None,
-    dry_run: bool = False,
-    forge: Optional[Forge] = None,
-    allow_create_proposal: bool = True,
-    labels: Optional[List[str]] = None,
-    overwrite_existing: Optional[bool] = True,
-    existing_proposal: Optional[MergeProposal] = None,
-    reviewers: Optional[List[str]] = None,
-    tags: Optional[Union[List[str], Dict[str, RevisionID]]] = None,
-    derived_owner: Optional[str] = None,
-    allow_collaboration: bool = False,
-    stop_revision: Optional[RevisionID] = None,
-) -> PublishResult:
-    """Publish a set of changes.
-
-    Args:
-      ws: Workspace to push from
-      mode: Mode to use ('push', 'push-derived', 'propose')
-      name: Branch name to push
-      get_proposal_description: Function to retrieve proposal description
-      get_proposal_commit_message: Function to retrieve proposal commit message
-      get_proposal_title: Function to retrieve proposal title
-      dry_run: Whether to dry run
-      forge: Forge, if known
-      allow_create_proposal: Whether to allow creating proposals
-      labels: Labels to set for any merge proposals
-      overwrite_existing: Whether to overwrite existing (but unrelated) branch
-      existing_proposal: Existing proposal to update
-      reviewers: List of reviewers for merge proposal
-      tags: Tags to push (None for default behaviour)
-      derived_owner: Name of any derived branch
-      allow_collaboration: Whether to allow target branch owners to modify
-        source branch.
-    """
-    if mode not in SUPPORTED_MODES:
-        raise ValueError("invalid mode %r" % mode)
-
-    if stop_revision is None:
-        stop_revision = local_branch.last_revision()
-
-    if forge is None:
-        forge = get_forge(main_branch)
-
-    if stop_revision == main_branch.last_revision():
-        if existing_proposal is not None:
-            logging.info("closing existing merge proposal - no new revisions")
-            existing_proposal.close()
-        return PublishResult(mode=mode, target_branch=main_branch, forge=forge)
-
-    if resume_branch and resume_branch.last_revision() == stop_revision:
-        # No new revisions added on this iteration, but changes since main
-        # branch. We may not have gotten round to updating/creating the
-        # merge proposal last time.
-        logging.info(
-            "No changes added; making sure merge proposal is up to date.")
-
-    if mode == MODE_PUSH_DERIVED:
-        (remote_branch, public_url) = push_derived_changes(
-            local_branch,
-            main_branch,
-            forge=forge,
-            name=name,
-            overwrite_existing=overwrite_existing,
-            tags=tags,
-            owner=derived_owner,
-            stop_revision=stop_revision,
-        )
-        return PublishResult(mode=mode, target_branch=main_branch, forge=forge)
-
-    if mode in (MODE_PUSH, MODE_ATTEMPT_PUSH):
-        try:
-            # breezy would do this check too, but we want to be *really* sure.
-            with local_branch.lock_read():
-                graph = local_branch.repository.get_graph()
-                if not graph.is_ancestor(
-                        main_branch.last_revision(), stop_revision):
-                    raise errors.DivergedBranches(main_branch, local_branch)
-            push_changes(
-                local_branch,
-                main_branch,
-                forge=forge,
-                dry_run=dry_run,
-                tags=tags,
-                stop_revision=stop_revision,
-            )
-        except errors.PermissionDenied:
-            if mode == MODE_ATTEMPT_PUSH:
-                logging.info("push access denied, falling back to propose")
-                mode = MODE_PROPOSE
-            else:
-                logging.info("permission denied during push")
-                raise
-        else:
-            return PublishResult(
-                mode=mode, target_branch=main_branch, forge=forge)
-
-    assert mode == "propose"
-    if not resume_branch and not allow_create_proposal:
-        raise InsufficientChangesForNewProposal()
-
-    mp_description = get_proposal_description(
-        forge.merge_proposal_description_format,
-        existing_proposal if resume_branch else None,
-    )
-    if get_proposal_commit_message is not None:
-        commit_message = get_proposal_commit_message(
-            existing_proposal if resume_branch else None
-        )
-    if get_proposal_title is not None:
-        title = get_proposal_title(
-            existing_proposal if resume_branch else None
-        )
-    else:
-        title = None
-    if title is None:
-        title = determine_title(mp_description)
-    (proposal, is_new) = propose_changes(
-        local_branch,
-        main_branch,
-        forge=forge,
-        name=name,
-        mp_description=mp_description,
-        resume_branch=resume_branch,
-        resume_proposal=existing_proposal,
-        overwrite_existing=overwrite_existing,
-        labels=labels,
-        dry_run=dry_run,
-        commit_message=commit_message,
-        title=title,
-        reviewers=reviewers,
-        tags=tags,
-        owner=derived_owner,
-        allow_collaboration=allow_collaboration,
-        stop_revision=stop_revision,
-    )
-    return PublishResult(
-        mode=mode, proposal=proposal, is_new=is_new,
-        target_branch=main_branch, forge=forge)
-=======
-            old_file_content_mergers)
->>>>>>> 9614c8ef
+            old_file_content_mergers)