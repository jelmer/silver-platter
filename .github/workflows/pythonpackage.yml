--- conflicted
+++ resolved
@@ -27,16 +27,11 @@
           sudo apt -y update
           sudo apt -y install devscripts bzr rustc cargo libapt-pkg-dev
           pip install --upgrade pip
-<<<<<<< HEAD
-          pip install -U pip setuptools flake8 mypy testtools
-          pip install ".[debian,launchpad]" git+https://github.com/breezy-team/breezy
-=======
           pip install -U pip setuptools setuptools-rust flake8 mypy testtools
           pip install ".[debian,launchpad]" breezy
       - name: Build
         run: |
           python setup.py build_ext -i
->>>>>>> 9614c8ef
       - name: Style checks
         run: |
           python -m flake8
